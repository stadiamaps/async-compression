use bytes::Bytes;
use flate2::bufread::DeflateDecoder;
use futures::{
    executor::block_on,
    io::AsyncReadExt,
    stream::{self, StreamExt},
};
use std::io::{self, Read};
use std::iter::FromIterator;

#[test]
fn deflate_stream() {
    use async_compression::stream::deflate;

    let stream = stream::iter(vec![
        Bytes::from_static(&[1, 2, 3]),
        Bytes::from_static(&[4, 5, 6]),
    ]);
    let compressed = deflate::DeflateStream::new(stream.map(Ok), deflate::Compression::default());
    let data: Vec<_> = block_on(compressed.collect());
    let data: io::Result<Vec<_>> = data.into_iter().collect();
    let data: Vec<u8> = data.unwrap().into_iter().flatten().collect();
    let mut output = vec![];
    DeflateDecoder::new(&data[..])
        .read_to_end(&mut output)
        .unwrap();
    assert_eq!(output, vec![1, 2, 3, 4, 5, 6]);
}

#[test]
<<<<<<< HEAD
fn decompressed_deflate_stream() {
    use async_compression::stream::deflate;

    let stream = stream::iter(vec![
        Bytes::from_static(&[1, 2, 3]),
        Bytes::from_static(&[4, 5, 6]),
    ]);
    let compressed = deflate::DeflateStream::new(stream.map(Ok), deflate::Compression::default());
    let decompressed = deflate::DecompressedDeflateStream::new(compressed);
    let data: Vec<_> = block_on(decompressed.collect());
    let data: io::Result<Vec<_>> = data.into_iter().collect();
    let data: Vec<u8> = data.unwrap().into_iter().flatten().collect();

    assert_eq!(data, vec![1, 2, 3, 4, 5, 6]);
=======
fn deflate_stream_large() {
    use async_compression::stream::deflate;

    let bytes = [
        Vec::from_iter((0..20_000).map(|_| rand::random())),
        Vec::from_iter((0..20_000).map(|_| rand::random())),
    ];

    let stream = stream::iter(vec![
        Bytes::from(bytes[0].clone()),
        Bytes::from(bytes[1].clone()),
    ]);
    let compressed = deflate::DeflateStream::new(stream.map(Ok), deflate::Compression::default());
    let data: Vec<_> = block_on(compressed.collect());
    let data: io::Result<Vec<_>> = data.into_iter().collect();
    let data: Vec<u8> = data.unwrap().into_iter().flatten().collect();
    let mut output = vec![];
    DeflateDecoder::new(&data[..])
        .read_to_end(&mut output)
        .unwrap();
    assert_eq!(
        output,
        Vec::from_iter(bytes[0].iter().chain(bytes[1].iter()).cloned())
    );
>>>>>>> 0ff6229a
}

#[test]
fn deflate_read() {
    use async_compression::read::deflate;

    let input = &[1, 2, 3, 4, 5, 6];
    let mut compressed = deflate::DeflateRead::new(&input[..], deflate::Compression::default());
    let mut data = vec![];
    block_on(compressed.read_to_end(&mut data)).unwrap();
    let mut output = vec![];
    DeflateDecoder::new(&data[..])
        .read_to_end(&mut output)
        .unwrap();
    assert_eq!(output, input);
}<|MERGE_RESOLUTION|>--- conflicted
+++ resolved
@@ -28,22 +28,6 @@
 }
 
 #[test]
-<<<<<<< HEAD
-fn decompressed_deflate_stream() {
-    use async_compression::stream::deflate;
-
-    let stream = stream::iter(vec![
-        Bytes::from_static(&[1, 2, 3]),
-        Bytes::from_static(&[4, 5, 6]),
-    ]);
-    let compressed = deflate::DeflateStream::new(stream.map(Ok), deflate::Compression::default());
-    let decompressed = deflate::DecompressedDeflateStream::new(compressed);
-    let data: Vec<_> = block_on(decompressed.collect());
-    let data: io::Result<Vec<_>> = data.into_iter().collect();
-    let data: Vec<u8> = data.unwrap().into_iter().flatten().collect();
-
-    assert_eq!(data, vec![1, 2, 3, 4, 5, 6]);
-=======
 fn deflate_stream_large() {
     use async_compression::stream::deflate;
 
@@ -68,7 +52,23 @@
         output,
         Vec::from_iter(bytes[0].iter().chain(bytes[1].iter()).cloned())
     );
->>>>>>> 0ff6229a
+}
+
+#[test]
+fn decompressed_deflate_stream() {
+    use async_compression::stream::deflate;
+
+    let stream = stream::iter(vec![
+        Bytes::from_static(&[1, 2, 3]),
+        Bytes::from_static(&[4, 5, 6]),
+    ]);
+    let compressed = deflate::DeflateStream::new(stream.map(Ok), deflate::Compression::default());
+    let decompressed = deflate::DecompressedDeflateStream::new(compressed);
+    let data: Vec<_> = block_on(decompressed.collect());
+    let data: io::Result<Vec<_>> = data.into_iter().collect();
+    let data: Vec<u8> = data.unwrap().into_iter().flatten().collect();
+
+    assert_eq!(data, vec![1, 2, 3, 4, 5, 6]);
 }
 
 #[test]
