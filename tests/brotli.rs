use brotli2::bufread::BrotliDecoder;
use bytes::Bytes;
use futures::{
    executor::block_on,
    stream::{self, StreamExt},
};
use std::io::{self, Read};
use std::iter::FromIterator;

#[test]
fn brotli_stream() {
    use async_compression::stream::brotli;

    let stream = stream::iter(vec![
        Bytes::from_static(&[1, 2, 3]),
        Bytes::from_static(&[4, 5, 6]),
    ]);
    let compress = brotli::Compress::new();
    let compressed = brotli::BrotliStream::new(stream.map(Ok), compress);
    let data: Vec<_> = block_on(compressed.collect());
    let data: io::Result<Vec<_>> = data.into_iter().collect();
    let data: Vec<u8> = data.unwrap().into_iter().flatten().collect();
    let mut output = vec![];
    BrotliDecoder::new(&data[..])
        .read_to_end(&mut output)
        .unwrap();
    assert_eq!(output, vec![1, 2, 3, 4, 5, 6]);
}

#[test]
<<<<<<< HEAD
fn decompressed_brotli_stream() {
    use async_compression::stream::brotli;

    let stream = stream::iter(vec![
        Bytes::from_static(&[1, 2, 3]),
        Bytes::from_static(&[4, 5, 6]),
    ]);
    let compress = brotli::Compress::new();
    let compressed = brotli::BrotliStream::new(stream.map(Ok), compress);
    let decompressed = brotli::DecompressedBrotliStream::new(compressed);
    let data: Vec<_> = block_on(decompressed.collect());
    let data: io::Result<Vec<_>> = data.into_iter().collect();
    let data: Vec<u8> = data.unwrap().into_iter().flatten().collect();
    assert_eq!(data, vec![1, 2, 3, 4, 5, 6]);
}
=======
fn brotli_stream_large() {
    use async_compression::stream::brotli;

    let bytes = [
        Vec::from_iter((0..20_000).map(|_| rand::random())),
        Vec::from_iter((0..20_000).map(|_| rand::random())),
    ];

    let stream = stream::iter(vec![
        Bytes::from(bytes[0].clone()),
        Bytes::from(bytes[1].clone()),
    ]);
    let compress = brotli::Compress::new();
    let compressed = brotli::BrotliStream::new(stream.map(Ok), compress);
    let data: Vec<_> = block_on(compressed.collect());
    let data: io::Result<Vec<_>> = data.into_iter().collect();
    let data: Vec<u8> = data.unwrap().into_iter().flatten().collect();
    let mut output = vec![];
    BrotliDecoder::new(&data[..])
        .read_to_end(&mut output)
        .unwrap();
    assert_eq!(
        output,
        Vec::from_iter(bytes[0].iter().chain(bytes[1].iter()).cloned())
    );
}

//#[test]
//fn brotli_read() {
//    use async_compression::read::brotli;
//
//    let input = &[1, 2, 3, 4, 5, 6];
//    let compress = brotli::Compress::new();
//    let mut compressed = brotli::compress_read(&input[..], compress);
//    let mut data = vec![];
//    block_on(compressed.read_to_end(&mut data)).unwrap();
//    let mut output = vec![];
//    BrotliDecoder::new(&data[..])
//        .read_to_end(&mut output)
//        .unwrap();
//    assert_eq!(output, input);
//}
>>>>>>> 0ff6229a
<|MERGE_RESOLUTION|>--- conflicted
+++ resolved
@@ -28,23 +28,6 @@
 }
 
 #[test]
-<<<<<<< HEAD
-fn decompressed_brotli_stream() {
-    use async_compression::stream::brotli;
-
-    let stream = stream::iter(vec![
-        Bytes::from_static(&[1, 2, 3]),
-        Bytes::from_static(&[4, 5, 6]),
-    ]);
-    let compress = brotli::Compress::new();
-    let compressed = brotli::BrotliStream::new(stream.map(Ok), compress);
-    let decompressed = brotli::DecompressedBrotliStream::new(compressed);
-    let data: Vec<_> = block_on(decompressed.collect());
-    let data: io::Result<Vec<_>> = data.into_iter().collect();
-    let data: Vec<u8> = data.unwrap().into_iter().flatten().collect();
-    assert_eq!(data, vec![1, 2, 3, 4, 5, 6]);
-}
-=======
 fn brotli_stream_large() {
     use async_compression::stream::brotli;
 
@@ -72,19 +55,19 @@
     );
 }
 
-//#[test]
-//fn brotli_read() {
-//    use async_compression::read::brotli;
-//
-//    let input = &[1, 2, 3, 4, 5, 6];
-//    let compress = brotli::Compress::new();
-//    let mut compressed = brotli::compress_read(&input[..], compress);
-//    let mut data = vec![];
-//    block_on(compressed.read_to_end(&mut data)).unwrap();
-//    let mut output = vec![];
-//    BrotliDecoder::new(&data[..])
-//        .read_to_end(&mut output)
-//        .unwrap();
-//    assert_eq!(output, input);
-//}
->>>>>>> 0ff6229a
+#[test]
+fn decompressed_brotli_stream() {
+    use async_compression::stream::brotli;
+
+    let stream = stream::iter(vec![
+        Bytes::from_static(&[1, 2, 3]),
+        Bytes::from_static(&[4, 5, 6]),
+    ]);
+    let compress = brotli::Compress::new();
+    let compressed = brotli::BrotliStream::new(stream.map(Ok), compress);
+    let decompressed = brotli::DecompressedBrotliStream::new(compressed);
+    let data: Vec<_> = block_on(decompressed.collect());
+    let data: io::Result<Vec<_>> = data.into_iter().collect();
+    let data: Vec<u8> = data.unwrap().into_iter().flatten().collect();
+    assert_eq!(data, vec![1, 2, 3, 4, 5, 6]);
+}